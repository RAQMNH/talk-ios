//
//  SettingsViewController.m
//  VideoCalls
//
//  Created by Ivan Sein on 05.07.17.
//  Copyright © 2017 struktur AG. All rights reserved.
//

#import "SettingsViewController.h"

#import "NCSettingsController.h"
#import "NCAPIController.h"
#import "NCAppBranding.h"
#import "NCDatabaseManager.h"
#import "AccountTableViewCell.h"
#import "UserSettingsTableViewCell.h"
#import "NCAPIController.h"
#import "NCUserInterfaceController.h"
#import "NCConnectionController.h"
#import "OpenInFirefoxControllerObjC.h"
#import "UIImageView+AFNetworking.h"
#import "UIImageView+Letters.h"
#import <SafariServices/SafariServices.h>

typedef enum SettingsSection {
    kSettingsSectionUser = 0,
    kSettingsSectionAccounts,
    kSettingsSectionConfiguration,
<<<<<<< HEAD
    kSettingsSectionLock,
    kSettingsSectionAbout,
    kSettingsSectionNumber
=======
    kSettingsSectionAbout
>>>>>>> 2b3fb2fa
} SettingsSection;

typedef enum LockSection {
    kLockSectionOn = 0,
    kLockSectionUseSimply,
    kLockSectionNumber
} LockSection;

typedef enum ConfigurationSection {
    kConfigurationSectionVideo = 0,
    kConfigurationSectionBrowser,// Keep it always as last option
    kConfigurationSectionNumber
} ConfigurationSection;

typedef enum AboutSection {
    kAboutSectionPrivacy = 0,
    kAboutSectionSourceCode,
    kAboutSectionNumber
} AboutSection;

@implementation SettingsViewController

- (void)viewDidLoad
{
    [super viewDidLoad];
    
    self.navigationItem.title = @"Profile";
    [self.navigationController.navigationBar setTitleTextAttributes:
     @{NSForegroundColorAttributeName:[UIColor whiteColor]}];
    self.navigationController.navigationBar.tintColor = [UIColor whiteColor];
    self.navigationController.navigationBar.barTintColor = [UIColor colorWithRed:0.00 green:0.51 blue:0.79 alpha:1.0]; //#0082C9
    self.tabBarController.tabBar.tintColor = [UIColor colorWithRed:0.00 green:0.51 blue:0.79 alpha:1.0]; //#0082C9
    
    [self.tableView registerNib:[UINib nibWithNibName:kUserSettingsTableCellNibName bundle:nil] forCellReuseIdentifier:kUserSettingsCellIdentifier];
    [self.tableView registerNib:[UINib nibWithNibName:kAccountTableViewCellNibName bundle:nil] forCellReuseIdentifier:kAccountCellIdentifier];
    
    [[NSNotificationCenter defaultCenter] addObserver:self selector:@selector(appStateHasChanged:) name:NCAppStateHasChangedNotification object:nil];
}

- (void)dealloc
{
    [[NSNotificationCenter defaultCenter] removeObserver:self];
}

- (void)viewDidAppear:(BOOL)animated
{
    [super viewDidAppear:animated];
    
    [self adaptInterfaceForAppState:[NCConnectionController sharedInstance].appState];
    [self.tableView reloadData];
}


- (void)didReceiveMemoryWarning
{
    [super didReceiveMemoryWarning];
    // Dispose of any resources that can be recreated.
}

- (IBAction)cancelButtonPressed:(id)sender {
    [self dismissViewControllerAnimated:true completion:nil];
}

- (NSArray *)getSettingsSections
{
    NSMutableArray *sections = [[NSMutableArray alloc] init];
    // Active user sections
    [sections addObject:[NSNumber numberWithInt:kSettingsSectionUser]];
    // Accounts section
    if (multiAccountEnabled) {
        [sections addObject:[NSNumber numberWithInt:kSettingsSectionAccounts]];
    }
    // Configuration section
    [sections addObject:[NSNumber numberWithInt:kSettingsSectionConfiguration]];
    // About section
    [sections addObject:[NSNumber numberWithInt:kSettingsSectionAbout]];

    return [NSArray arrayWithArray:sections];
}

- (NSInteger)getSectionForSettingsSection:(SettingsSection)section
{
    NSInteger sectionNumber = [[self getSettingsSections] indexOfObject:[NSNumber numberWithInt:section]];
    if(NSNotFound != sectionNumber) {
        return sectionNumber;
    }
    return 0;
}

#pragma mark - User Profile

- (void)refreshUserProfile
{
    [[NCSettingsController sharedInstance] getUserProfileWithCompletionBlock:^(NSError *error) {
        [self.tableView reloadData];
    }];
}

#pragma mark - Notifications

- (void)appStateHasChanged:(NSNotification *)notification
{
    AppState appState = [[notification.userInfo objectForKey:@"appState"] intValue];
    [self adaptInterfaceForAppState:appState];
}

#pragma mark - User Interface

- (void)adaptInterfaceForAppState:(AppState)appState
{
    switch (appState) {
        case kAppStateReady:
        {
            [self refreshUserProfile];
        }
            break;
            
        default:
            break;
    }
}

#pragma mark - Profile actions

- (void)userProfilePressed
{
    UIAlertController *optionsActionSheet =
    [UIAlertController alertControllerWithTitle:nil
                                        message:nil
                                 preferredStyle:UIAlertControllerStyleActionSheet];
    
    NSString *actionTitle = (multiAccountEnabled) ? @"Remove account" : @"Log out";
    UIImage *actionImage = (multiAccountEnabled) ? [UIImage imageNamed:@"delete-action"] : [UIImage imageNamed:@"logout"];
    
    UIAlertAction *logOutAction = [UIAlertAction actionWithTitle:actionTitle
                                                     style:UIAlertActionStyleDestructive
                                                   handler:^void (UIAlertAction *action) {
                                                       [self logout];
                                                   }];
    [logOutAction setValue:[actionImage imageWithRenderingMode:UIImageRenderingModeAlwaysOriginal] forKey:@"image"];
    [optionsActionSheet addAction:logOutAction];
    [optionsActionSheet addAction:[UIAlertAction actionWithTitle:@"Cancel" style:UIAlertActionStyleCancel handler:nil]];
    
    // Presentation on iPads
    optionsActionSheet.popoverPresentationController.sourceView = self.tableView;
    optionsActionSheet.popoverPresentationController.sourceRect = [self.tableView rectForRowAtIndexPath:[NSIndexPath indexPathForRow:0 inSection:kSettingsSectionUser]];
    
    [self presentViewController:optionsActionSheet animated:YES completion:^{
        [self.tableView deselectRowAtIndexPath:[NSIndexPath indexPathForRow:0 inSection:kSettingsSectionUser] animated:YES];
    }];
}

- (void)logout
{
    [[NCSettingsController sharedInstance] logoutWithCompletionBlock:^(NSError *error) {
        [[NCUserInterfaceController sharedInstance] presentConversationsList];
        [[NCConnectionController sharedInstance] checkAppState];
    }];
}

#pragma mark - Configuration

- (void)presentVideoResolutionsSelector
{
    NSIndexPath *videoConfIndexPath = [NSIndexPath indexPathForRow:kConfigurationSectionVideo inSection:kSettingsSectionConfiguration];
    NSArray *videoResolutions = [[[NCSettingsController sharedInstance] videoSettingsModel] availableVideoResolutions];
    NSString *storedResolution = [[[NCSettingsController sharedInstance] videoSettingsModel] currentVideoResolutionSettingFromStore];
    UIAlertController *optionsActionSheet =
    [UIAlertController alertControllerWithTitle:@"Video quality"
                                        message:nil
                                 preferredStyle:UIAlertControllerStyleActionSheet];
    
    for (NSString *resolution in videoResolutions) {
        NSString *readableResolution = [[[NCSettingsController sharedInstance] videoSettingsModel] readableResolution:resolution];
        BOOL isStoredResolution = [resolution isEqualToString:storedResolution];
        UIAlertAction *action = [UIAlertAction actionWithTitle:readableResolution
                                                         style:UIAlertActionStyleDefault
                                                       handler:^void (UIAlertAction *action) {
                                                           [[[NCSettingsController sharedInstance] videoSettingsModel] storeVideoResolutionSetting:resolution];
                                                           [self.tableView beginUpdates];
                                                           [self.tableView reloadRowsAtIndexPaths:@[videoConfIndexPath] withRowAnimation:UITableViewRowAnimationNone];
                                                           [self.tableView endUpdates];
                                                       }];
        if (isStoredResolution) {
            [action setValue:[[UIImage imageNamed:@"checkmark"] imageWithRenderingMode:UIImageRenderingModeAlwaysOriginal] forKey:@"image"];
        }
        
        [optionsActionSheet addAction:action];
    }
    
    [optionsActionSheet addAction:[UIAlertAction actionWithTitle:@"Cancel" style:UIAlertActionStyleCancel handler:nil]];
    
    // Presentation on iPads
    optionsActionSheet.popoverPresentationController.sourceView = self.tableView;
    optionsActionSheet.popoverPresentationController.sourceRect = [self.tableView rectForRowAtIndexPath:videoConfIndexPath];
    
    [self presentViewController:optionsActionSheet animated:YES completion:nil];
}

- (void)presentBrowserSelector
{
    NSIndexPath *browserConfIndexPath = [NSIndexPath indexPathForRow:kConfigurationSectionBrowser inSection:kSettingsSectionConfiguration];
    NSArray *supportedBrowsers = [[NCSettingsController sharedInstance] supportedBrowsers];
    NSString *defaultBrowser = [[NCSettingsController sharedInstance] defaultBrowser];
    UIAlertController *optionsActionSheet =
    [UIAlertController alertControllerWithTitle:@"Open links in"
                                        message:nil
                                 preferredStyle:UIAlertControllerStyleActionSheet];
    
    for (NSString *browser in supportedBrowsers) {
        BOOL isDefaultBrowser = [browser isEqualToString:defaultBrowser];
        UIAlertAction *action = [UIAlertAction actionWithTitle:browser
                                                         style:UIAlertActionStyleDefault
                                                       handler:^void (UIAlertAction *action) {
                                                           [NCSettingsController sharedInstance].defaultBrowser = browser;
                                                           [self.tableView beginUpdates];
                                                           [self.tableView reloadRowsAtIndexPaths:@[browserConfIndexPath] withRowAnimation:UITableViewRowAnimationNone];
                                                           [self.tableView endUpdates];
                                                       }];
        if (isDefaultBrowser) {
            [action setValue:[[UIImage imageNamed:@"checkmark"] imageWithRenderingMode:UIImageRenderingModeAlwaysOriginal] forKey:@"image"];
        }
        
        [optionsActionSheet addAction:action];
    }
    
    [optionsActionSheet addAction:[UIAlertAction actionWithTitle:@"Cancel" style:UIAlertActionStyleCancel handler:nil]];
    
    // Presentation on iPads
    optionsActionSheet.popoverPresentationController.sourceView = self.tableView;
    optionsActionSheet.popoverPresentationController.sourceRect = [self.tableView rectForRowAtIndexPath:browserConfIndexPath];
    
    [self presentViewController:optionsActionSheet animated:YES completion:nil];
}

#pragma mark - Table view data source

- (NSInteger)numberOfSectionsInTableView:(UITableView *)tableView
{
    return [self getSettingsSections].count;
}

- (NSInteger)tableView:(UITableView *)tableView numberOfRowsInSection:(NSInteger)section
{
    NSArray *sections = [self getSettingsSections];
    SettingsSection settingsSection = [[sections objectAtIndex:section] intValue];
    switch (settingsSection) {
        case kSettingsSectionConfiguration:
        {
            NSUInteger numberOfSupportedBrowsers = [NCSettingsController sharedInstance].supportedBrowsers.count;
            return (numberOfSupportedBrowsers > 1) ? kConfigurationSectionNumber : kConfigurationSectionNumber - 1;
        }
            break;

        case kSettingsSectionLock:
            return kLockSectionNumber;
            break;
            
        case kSettingsSectionAbout:
            return kAboutSectionNumber;
            break;
            
        case kSettingsSectionAccounts:
        {
            return [[NCDatabaseManager sharedInstance] nonActiveAccounts].count + 1;
        }
            break;
            
        default:
            break;
    }
    
    return 1;
}

- (CGFloat)tableView:(UITableView *)tableView heightForRowAtIndexPath:(NSIndexPath *)indexPath
{
    NSArray *sections = [self getSettingsSections];
    SettingsSection settingsSection = [[sections objectAtIndex:indexPath.section] intValue];
    if (settingsSection == kSettingsSectionUser) {
        return 100;
    }
    
    return 48;
}

- (NSString *)tableView:(UITableView *)tableView titleForHeaderInSection:(NSInteger)section
{
    NSArray *sections = [self getSettingsSections];
    SettingsSection settingsSection = [[sections objectAtIndex:section] intValue];
    switch (settingsSection) {
        case kSettingsSectionAccounts:
            return @"Accounts";
            break;
            
        case kSettingsSectionConfiguration:
            return @"Configuration";
            break;
            
        case kSettingsSectionLock:
            return @"Lock";
            break;

        case kSettingsSectionAbout:
            return @"About";
            break;
            
        default:
            break;
    }
    
    return nil;
}

- (NSString *)tableView:(UITableView *)tableView titleForFooterInSection:(NSInteger)section
{
    NSArray *sections = [self getSettingsSections];
    SettingsSection settingsSection = [[sections objectAtIndex:section] intValue];
    if (settingsSection == kSettingsSectionAbout) {
        NSString *appName = [[NSBundle mainBundle] objectForInfoDictionaryKey:@"CFBundleDisplayName"];
        NSString *appVersion = [[NSBundle mainBundle] objectForInfoDictionaryKey: @"CFBundleShortVersionString"];
        NSString *copyright = @"© 2019 Nextcloud GmbH";
        return [NSString stringWithFormat:@"%@ %@ %@", appName, appVersion, copyright];
    }
    
    return nil;
}

- (UITableViewCell *)tableView:(UITableView *)tableView cellForRowAtIndexPath:(NSIndexPath *)indexPath {
    UITableViewCell *cell = nil;
    static NSString *addAccountCellIdentifier = @"AddAccountCellIdentifier";
    static NSString *videoConfigurationCellIdentifier = @"VideoConfigurationCellIdentifier";
    static NSString *browserConfigurationCellIdentifier = @"BrowserConfigurationCellIdentifier";
    static NSString *privacyCellIdentifier = @"PrivacyCellIdentifier";
    static NSString *sourceCodeCellIdentifier = @"SourceCodeCellIdentifier";
    static NSString *lockOnCellIdentifier = @"LockOnCellIdentifier";
    static NSString *lockUseSimplyCellIdentifier = @"LockUseSimplyCellIdentifier";
    
    NSArray *sections = [self getSettingsSections];
    SettingsSection settingsSection = [[sections objectAtIndex:indexPath.section] intValue];
    switch (settingsSection) {
        case kSettingsSectionUser:
        {
            UserSettingsTableViewCell *cell = [tableView dequeueReusableCellWithIdentifier:kUserSettingsCellIdentifier];
            if (!cell) {
                cell = [[UserSettingsTableViewCell alloc] initWithStyle:UITableViewCellStyleDefault reuseIdentifier:kUserSettingsCellIdentifier];
            }
            
            TalkAccount *activeAccount = [[NCDatabaseManager sharedInstance] activeAccount];
            cell.userDisplayNameLabel.text = activeAccount.userDisplayName;
            cell.serverAddressLabel.text = activeAccount.server;
            [cell.userImageView setImage:[[NCAPIController sharedInstance] userProfileImageForAccount:activeAccount withSize:CGSizeMake(160, 160)]];
            return cell;
        }
            break;
        case kSettingsSectionAccounts:
        {
            RLMResults *nonActiveAccount = [[NCDatabaseManager sharedInstance] nonActiveAccounts];
            if (indexPath.row < nonActiveAccount.count) {
                TalkAccount *account = [nonActiveAccount objectAtIndex:indexPath.row];
                AccountTableViewCell *cell = [tableView dequeueReusableCellWithIdentifier:kAccountCellIdentifier];
                if (!cell) {
                    cell = [[AccountTableViewCell alloc] initWithStyle:UITableViewCellStyleDefault reuseIdentifier:kAccountCellIdentifier];
                }
                cell.textLabel.text = account.userDisplayName;
                [cell.accountImageView setImage:[[NCAPIController sharedInstance] userProfileImageForAccount:account withSize:CGSizeMake(90, 90)]];
                return cell;
            } else {
                cell = [tableView dequeueReusableCellWithIdentifier:addAccountCellIdentifier];
                if (!cell) {
                    cell = [[UITableViewCell alloc] initWithStyle:UITableViewCellStyleValue1 reuseIdentifier:addAccountCellIdentifier];
                    cell.textLabel.text = @"Add account";
                    [cell.imageView setImage:[UIImage imageNamed:@"add-settings"]];
                }
            }
        }
            break;
        case kSettingsSectionConfiguration:
        {
            switch (indexPath.row) {
                case kConfigurationSectionVideo:
                {
                    cell = [tableView dequeueReusableCellWithIdentifier:videoConfigurationCellIdentifier];
                    if (!cell) {
                        cell = [[UITableViewCell alloc] initWithStyle:UITableViewCellStyleValue1 reuseIdentifier:videoConfigurationCellIdentifier];
                        cell.textLabel.text = @"Video quality";
                        [cell.imageView setImage:[UIImage imageNamed:@"videocall-settings"]];
                    }
                    NSString *resolution = [[[NCSettingsController sharedInstance] videoSettingsModel] currentVideoResolutionSettingFromStore];
                    cell.detailTextLabel.text = [[[NCSettingsController sharedInstance] videoSettingsModel] readableResolution:resolution];
                }
                    break;
                case kConfigurationSectionBrowser:
                {
                    cell = [tableView dequeueReusableCellWithIdentifier:browserConfigurationCellIdentifier];
                    if (!cell) {
                        cell = [[UITableViewCell alloc] initWithStyle:UITableViewCellStyleValue1 reuseIdentifier:browserConfigurationCellIdentifier];
                        cell.textLabel.text = @"Open links in";
                        cell.imageView.contentMode = UIViewContentModeCenter;
                        [cell.imageView setImage:[UIImage imageNamed:@"browser-settings"]];
                    }
                    cell.detailTextLabel.text = [[NCSettingsController sharedInstance] defaultBrowser];
                }
                    break;
            }
        }
            break;

        case kSettingsSectionLock:
        {
            switch (indexPath.row) {
                case kLockSectionOn:
                {
                    cell = [tableView dequeueReusableCellWithIdentifier:lockOnCellIdentifier];
                    if (!cell) {
                        cell = [[UITableViewCell alloc] initWithStyle:UITableViewCellStyleValue1 reuseIdentifier:lockOnCellIdentifier];
                    }

                    if ([[[NCSettingsController sharedInstance] ncBlockCode ] length ] > 0) {
                        cell.textLabel.text = @"Lock: On";
                        cell.imageView.image  = [UIImage imageNamed:@"settingsPasscodeYES"];
                    }
                    else {
                        cell.textLabel.text = @"Lock: Off";
                        cell.imageView.image  = [UIImage imageNamed:@"settingsPasscodeNO"];
                    }
                }
                    break;
                    case kLockSectionUseSimply:
                    {
                        UISwitch *switchview;
                        cell = [tableView dequeueReusableCellWithIdentifier:lockUseSimplyCellIdentifier];
                        if (!cell) {
                            cell = [[UITableViewCell alloc] initWithStyle:UITableViewCellStyleValue1 reuseIdentifier:lockUseSimplyCellIdentifier];
                            cell.textLabel.text = @"Weak password protection";
                            switchview = [[UISwitch alloc] initWithFrame:CGRectZero];
                            cell.accessoryView = switchview;
                        }
                        
                        [switchview addTarget:self action:@selector(switchTwisted:) forControlEvents:UIControlEventValueChanged];

                        if ([[[NCSettingsController sharedInstance] ncBlockCodeUseSimply ] isEqualToString:@"true"]) {
                            switchview.on = true;
                        } else {
                            switchview.on = false;
                        }

                    }
                        break;
            }
        }
                            
            break;
        case kSettingsSectionAbout:
        {
            switch (indexPath.row) {
                case kAboutSectionPrivacy:
                {
                    cell = [tableView dequeueReusableCellWithIdentifier:privacyCellIdentifier];
                    if (!cell) {
                        cell = [[UITableViewCell alloc] initWithStyle:UITableViewCellStyleDefault reuseIdentifier:privacyCellIdentifier];
                        cell.textLabel.text = @"Privacy";
                        [cell.imageView setImage:[UIImage imageNamed:@"privacy"]];
                    }
                }
                    break;
                case kAboutSectionSourceCode:
                {
                    cell = [tableView dequeueReusableCellWithIdentifier:sourceCodeCellIdentifier];
                    if (!cell) {
                        cell = [[UITableViewCell alloc] initWithStyle:UITableViewCellStyleDefault reuseIdentifier:sourceCodeCellIdentifier];
                        cell.textLabel.text = @"Get source code";
                        [cell.imageView setImage:[UIImage imageNamed:@"github"]];
                    }
                }
                    break;
            }
        }
            break;
    }
    
    return cell;
}

 //Handle action
- (void)switchTwisted:(UISwitch *)mySwitch
{
    UICKeyChainStore *keychain = [UICKeyChainStore keyChainStoreWithService:@"com.nextcloud.Talk" accessGroup:@"group.com.nextcloud.Talk"];
    if ([mySwitch isOn]) {
        [mySwitch setSelected:YES];

        if([[NCSettingsController sharedInstance].ncBlockCode length] != 0){
            [self changeSimplyPassword];
        }
        else {
            [keychain setString:@"true" forKey:@"ncBlockCodeUseSimply"];
            [[NCSettingsController sharedInstance] readValuesFromKeyChain];
        }
        
    }
    else {
        [mySwitch setSelected:NO];
        
        if([[NCSettingsController sharedInstance].ncBlockCode length] != 0){
            [self changeSimplyPassword];
        }
        else  {
            [keychain setString:@"false" forKey:@"ncBlockCodeUseSimply"];
            [[NCSettingsController sharedInstance] readValuesFromKeyChain];
        }
    }
}

- (void)tableView:(UITableView *)tableView didSelectRowAtIndexPath:(NSIndexPath *)indexPath {
    NSArray *sections = [self getSettingsSections];
    SettingsSection settingsSection = [[sections objectAtIndex:indexPath.section] intValue];
    switch (settingsSection) {
        case kSettingsSectionUser:
        {
            [self userProfilePressed];
        }
            break;
        case kSettingsSectionAccounts:
        {
            RLMResults *nonActiveAccount = [[NCDatabaseManager sharedInstance] nonActiveAccounts];
            if (indexPath.row < nonActiveAccount.count) {
                TalkAccount *account = [nonActiveAccount objectAtIndex:indexPath.row];
                [[NCSettingsController sharedInstance] setAccountActive:account.accountId];
                
            } else {
                [self dismissViewControllerAnimated:true completion:^{
                    [[NCUserInterfaceController sharedInstance] presentLoginViewController];
                }];
            }
            
            [self.tableView deselectRowAtIndexPath:indexPath animated:YES];
        }
            break;
        case kSettingsSectionConfiguration:
        {
            switch (indexPath.row) {
                case kConfigurationSectionVideo:
                {
                    [self presentVideoResolutionsSelector];
                    [self.tableView deselectRowAtIndexPath:indexPath animated:YES];
                }
                    break;
                case kConfigurationSectionBrowser:
                {
                    [self presentBrowserSelector];
                    [self.tableView deselectRowAtIndexPath:indexPath animated:YES];
                }
                    break;
            }
        }
            break;
        case kSettingsSectionLock:
        {
            switch(indexPath.row){
                case kLockSectionOn:{
                    [self bloccoPassword];
                }
                    break;
                case kLockSectionUseSimply:{
                    [self.tableView deselectRowAtIndexPath:indexPath animated:YES];
                }
                    break;
            }
        }
            break;
        case kSettingsSectionAbout:
        {
            switch (indexPath.row) {
                case kAboutSectionPrivacy:
                {
                    SFSafariViewController *safariVC = [[SFSafariViewController alloc] initWithURL:[NSURL URLWithString:@"https://nextcloud.com/privacy"]];
                    [self presentViewController:safariVC animated:YES completion:^{
                        [self.tableView deselectRowAtIndexPath:indexPath animated:YES];
                    }];
                }
                    break;
                case kAboutSectionSourceCode:
                {
                    SFSafariViewController *safariVC = [[SFSafariViewController alloc] initWithURL:[NSURL URLWithString:@"https://github.com/nextcloud/talk-ios"]];
                    [self presentViewController:safariVC animated:YES completion:^{
                        [self.tableView deselectRowAtIndexPath:indexPath animated:YES];
                    }];
                }
                    break;
            }
        }
            break;
    }
}

#pragma --------------------------------------------------------------------------------------------
#pragma mark === BKPasscodeViewController ===
#pragma --------------------------------------------------------------------------------------------

- (void)passcodeViewController:(CCBKPasscode *)aViewController didFinishWithPasscode:(NSString *)aPasscode
{
    [aViewController dismissViewControllerAnimated:YES completion:nil];
    UICKeyChainStore *keychain = [UICKeyChainStore keyChainStoreWithService:@"com.nextcloud.Talk" accessGroup:@"group.com.nextcloud.Talk"];
    
    switch (aViewController.type) {
            
        case BKPasscodeViewControllerNewPasscodeType: {
            
            // enable passcode
            [UICKeyChainStore setString:aPasscode forKey:@"ncBlockCode" service:@"com.nextcloud.Talk"];
            [[NCSettingsController sharedInstance] readValuesFromKeyChain];
        }
        break;
            
        case BKPasscodeViewControllerCheckPasscodeType: {
            
            // disable passcode
            if (aViewController.fromType == CCBKPasscodeFromSettingsPasscode) {
                
                [keychain setString:@"" forKey:@"ncBlockCode"];
                [[NCSettingsController sharedInstance] readValuesFromKeyChain];
            }
            
            // change simply
            if (aViewController.fromType == CCBKPasscodeFromSimply) {

                // disable passcode
                [keychain setString:@"" forKey:@"ncBlockCode"];

                if([[NCSettingsController sharedInstance].ncBlockCodeUseSimply isEqualToString:@"true"]){
                    [keychain setString:@"false" forKey:@"ncBlockCodeUseSimply"];
                }
                else {
                    [keychain setString:@"true" forKey:@"ncBlockCodeUseSimply"];
                }

                //  Call new passcode
                [[NCSettingsController sharedInstance] readValuesFromKeyChain];
                [self bloccoPassword];
            }
        }
        break;
            
        default:
        break;
    }
    
    [self.tableView reloadData];
    
}

- (void)passcodeViewController:(CCBKPasscode *)aViewController authenticatePasscode:(NSString *)aPasscode resultHandler:(void (^)(BOOL))aResultHandler
{
    if (aViewController.fromType == CCBKPasscodeFromSettingsPasscode || aViewController.fromType == CCBKPasscodeFromSimply) {
        
        if ([aPasscode isEqualToString:[NCSettingsController sharedInstance].ncBlockCode]) {
//            self.lockUntilDate = nil;
//            self.failedAttempts = 0;
            aResultHandler(YES);
        } else aResultHandler(NO);
        
    }
}

- (void)passcodeViewCloseButtonPressed:(id)sender
{
    [self dismissViewControllerAnimated:YES completion:nil];
}

- (void)changeSimplyPassword
{
    CCBKPasscode *viewController = [[CCBKPasscode alloc] initWithNibName:nil bundle:nil];
    viewController.delegate = self;
    viewController.type = BKPasscodeViewControllerCheckPasscodeType;
    viewController.fromType = CCBKPasscodeFromSimply;
    viewController.title = NSLocalizedString(@"Change password type", nil);
    viewController.inputViewTitlePassword = YES;
    
    if([[NCSettingsController sharedInstance].ncBlockCodeUseSimply isEqualToString:@"true"]){
        
        viewController.passcodeStyle = BKPasscodeInputViewNumericPasscodeStyle;
        viewController.passcodeInputView.maximumLength = 6;
        
    } else {
        
        viewController.passcodeStyle = BKPasscodeInputViewNormalPasscodeStyle;
        viewController.passcodeInputView.maximumLength = 64;
    }
    
    BKTouchIDManager *touchIDManager = [[BKTouchIDManager alloc] initWithKeychainServiceName:@"com.nextcloud.Talk"];
    touchIDManager.promptText = NSLocalizedString(@"Scan fingerprint to authenticate", nil);
    viewController.touchIDManager = touchIDManager;
    
    viewController.navigationItem.leftBarButtonItem = [[UIBarButtonItem alloc] initWithBarButtonSystemItem:UIBarButtonSystemItemCancel target:self action:@selector(passcodeViewCloseButtonPressed:)];
    viewController.navigationItem.leftBarButtonItem.tintColor = [UIColor blackColor];
    
    UINavigationController *navigationController = [[UINavigationController alloc] initWithRootViewController:viewController];
    navigationController.modalPresentationStyle = UIModalPresentationFullScreen;
    [self presentViewController:navigationController animated:YES completion:nil];
}

- (void)bloccoPassword
{
    // ATTIVAZIONE LOCK PASSWORD
    if ([[[NCSettingsController sharedInstance] ncBlockCode ] length ] == 0)  {
        
        CCBKPasscode *viewController = [[CCBKPasscode alloc] initWithNibName:nil bundle:nil];
        viewController.delegate = self;
        viewController.type = BKPasscodeViewControllerNewPasscodeType;
        viewController.fromType = CCBKPasscodeFromSettingsPasscode;
        viewController.inputViewTitlePassword = YES;
        
        if([[NCSettingsController sharedInstance].ncBlockCodeUseSimply isEqualToString:@"true"]){

            viewController.passcodeStyle = BKPasscodeInputViewNumericPasscodeStyle;
            viewController.passcodeInputView.maximumLength = 6;

        } else {
            
            viewController.passcodeStyle = BKPasscodeInputViewNormalPasscodeStyle;
            viewController.passcodeInputView.maximumLength = 64;
        }
        
        BKTouchIDManager *touchIDManager = [[BKTouchIDManager alloc] initWithKeychainServiceName:@"com.nextcloud.Talk"];
        touchIDManager.promptText = @"Scan fingerprint to authenticate";
        viewController.touchIDManager = touchIDManager;

        viewController.title = @"Password lock on";
        
        viewController.navigationItem.leftBarButtonItem = [[UIBarButtonItem alloc] initWithBarButtonSystemItem:UIBarButtonSystemItemCancel target:self action:@selector(passcodeViewCloseButtonPressed:)];
        viewController.navigationItem.leftBarButtonItem.tintColor = [UIColor blackColor];
               
        UINavigationController *navigationController = [[UINavigationController alloc] initWithRootViewController:viewController];
        navigationController.modalPresentationStyle = UIModalPresentationFullScreen;
        [self presentViewController:navigationController animated:YES completion:nil];

    } else
    {

        // OFF LOCK PASSWORD - disable passcode
        CCBKPasscode *viewController = [[CCBKPasscode alloc] initWithNibName:nil bundle:nil];
        viewController.delegate = self;
        viewController.type = BKPasscodeViewControllerCheckPasscodeType;
        viewController.fromType = CCBKPasscodeFromSettingsPasscode;
        viewController.inputViewTitlePassword = YES;

        if([[NCSettingsController sharedInstance].ncBlockCodeUseSimply isEqualToString:@"true"]){

            viewController.passcodeStyle = BKPasscodeInputViewNumericPasscodeStyle;
            viewController.passcodeInputView.maximumLength = 6;

        } else {

            viewController.passcodeStyle = BKPasscodeInputViewNormalPasscodeStyle;
            viewController.passcodeInputView.maximumLength = 64;
        }

        BKTouchIDManager *touchIDManager = [[BKTouchIDManager alloc] initWithKeychainServiceName:@"com.nextcloud.Talk"];
        touchIDManager.promptText = @"Scan fingerprint to authenticate";
        viewController.touchIDManager = touchIDManager;

        viewController.title = @"Removing password lock";

        viewController.navigationItem.leftBarButtonItem = [[UIBarButtonItem alloc] initWithBarButtonSystemItem:UIBarButtonSystemItemCancel target:self action:@selector(passcodeViewCloseButtonPressed:)];
        viewController.navigationItem.leftBarButtonItem.tintColor = [UIColor blackColor];

        UINavigationController *navigationController = [[UINavigationController alloc] initWithRootViewController:viewController];
        navigationController.modalPresentationStyle = UIModalPresentationFullScreen;
        [self presentViewController:navigationController animated:YES completion:nil];
    }
    
}

@end<|MERGE_RESOLUTION|>--- conflicted
+++ resolved
@@ -26,13 +26,8 @@
     kSettingsSectionUser = 0,
     kSettingsSectionAccounts,
     kSettingsSectionConfiguration,
-<<<<<<< HEAD
     kSettingsSectionLock,
-    kSettingsSectionAbout,
-    kSettingsSectionNumber
-=======
     kSettingsSectionAbout
->>>>>>> 2b3fb2fa
 } SettingsSection;
 
 typedef enum LockSection {
