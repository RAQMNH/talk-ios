source 'https://github.com/CocoaPods/Specs.git'
platform :ios, '10.0'

target "VideoCalls" do
pod 'AFNetworking', "3.1.0"
pod 'DateTools'
pod 'GoogleWebRTC', "1.1.20266"
pod 'JDStatusBarNotification'
pod 'SocketRocket'
pod 'DBImageColorPicker'
<<<<<<< HEAD
pod "AFViewShaker", "~> 0.0.5"
=======
pod 'Realm'
>>>>>>> 2b3fb2fa
end
<|MERGE_RESOLUTION|>--- conflicted
+++ resolved
@@ -8,9 +8,6 @@
 pod 'JDStatusBarNotification'
 pod 'SocketRocket'
 pod 'DBImageColorPicker'
-<<<<<<< HEAD
 pod "AFViewShaker", "~> 0.0.5"
-=======
 pod 'Realm'
->>>>>>> 2b3fb2fa
 end
